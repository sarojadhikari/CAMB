--- conflicted
+++ resolved
@@ -426,7 +426,7 @@
         s_ix = 3+i
 
         if (i==0) then
-            ell_limb = limber_phiphi
+            ell_limb= limber_phiphi
         end if
 
         ell_needed = ThisCT%ls%l(ThisCT%ls%l0)
@@ -833,11 +833,7 @@
     !Could use sound horizon, but for tensors that is not relevant
 
     q_cmb = 2*l_smooth_sample/CP%chi0*AccuracyBoost  !assume everything is smooth at l > l_smooth_sample
-<<<<<<< HEAD
-    if (CP%Want_CMB .and. maximum_l > 5000 .and. CP%AccuratePolarization) q_cmb = q_cmb*1.4 
-=======
     if (CP%Want_CMB .and. maximum_l > 5000 .and. CP%AccuratePolarization) q_cmb = q_cmb*1.4
->>>>>>> 97b057df
     !prevent EE going wild in tail
     dksmooth = q_cmb/2/(AccuracyBoost)**2
     if (CP%Want_CMB) dksmooth = dksmooth/6
@@ -970,7 +966,7 @@
                 if (f_i==1) then
                     ix_off=EV%g_ix
                 else
-                    ix_off=EV%g_ix_freq+(f_i-2)*EV%freq_neq 
+                    ix_off=EV%g_ix_freq+(f_i-2)*EV%freq_neq
                 end if
                 if (f_i==nscatter) then
                     write (1,'(1E15.5)') real(y(ix_off))
@@ -982,7 +978,6 @@
                 else
                     write (2,'(1E15.5)', advance='NO') real(y(ix_off+1))
                 end if
-
             end do
             !            write (1,'(7E15.5)') tau, delta, growth, y(3), y(4), y(EV%g_ix), y(1)
         end do
@@ -1317,14 +1312,8 @@
             call SetClosedkValuesFromArr(ThisCT%q,.true.)
             call Ranges_Getdpoints(ThisCT%q,half_ends = .false.)
             ThisCT%q%dpoints(1) = 1/CP%r
-<<<<<<< HEAD
-            !!!
-            deallocate(ThisCT%Delta_p_l_k) !Re-do this from Init_ClTransfer because number of points changed
-            allocate(ThisCT%Delta_p_l_k(ThisCT%NumSources,min(max_bessels_l_index,ThisCT%ls%l0), ThisCT%q%npoints))
-=======
             deallocate(ThisCT%Delta_p_l_k) !Re-do this from Init_ClTransfer because number of points changed
             allocate(ThisCT%Delta_p_l_k(ThisCT%NumSources,min(ThisCT%max_index_nonlimber,ThisCT%ls%l0), ThisCT%q%npoints))
->>>>>>> 97b057df
             ThisCT%Delta_p_l_k = 0
         end if
 
@@ -1558,11 +1547,7 @@
                     sums(1) = sums(1) + IV%Source_q(n,1)*J_l
                     sums(2) = sums(2) + IV%Source_q(n,2)*J_l
                     sums(3) = sums(3) + IV%Source_q(n,3)*J_l
-<<<<<<< HEAD
                     sums(4:SourceNum) = sums(4:SourceNum) + IV%Source_q(n,4:SourceNum)*J_l
-
-=======
->>>>>>> 97b057df
                 end do
             end if
             if (.not. DoInt .or. UseLimber(lsamp%l(j),IV%q) .and. CP%WantScalars) then
@@ -2197,29 +2182,16 @@
                             ctnorm=sqrt((ell*ell-1)*(ell+2)*ell)
                             dbletmp=(ell*(ell+1))/OutputDenominator*fourpi
 
-<<<<<<< HEAD
                             do w_ix=1,3 + num_redshiftwindows + num_cmb_freq*2
                                 if (w_ix>nscatter*2+1 .or. limber_phiphi>0 .and. w_ix2==3) then
                                     if (CTrans%limber_l_min(w_ix)/= 0 .and. j>=CTrans%limber_l_min(w_ix)) cycle
                                 end if
-=======
-                            do w_ix=1,3 + num_redshiftwindows
->>>>>>> 97b057df
                                 Delta1= CTrans%Delta_p_l_k(w_ix,j,q_ix)
                                 if (w_ix == 2 .or. w_ix<=nscatter*2+1 .and. w_ix>3 .and. mod(w_ix-3,2)==0 ) Delta1=Delta1*ctnorm
 
-<<<<<<< HEAD
                                 do w_ix2=1,3 + num_redshiftwindows  + num_cmb_freq*2
                                     if (w_ix2>nscatter*2+1 .or. limber_phiphi>0 .and. w_ix2==3) then
                                         if (CTrans%limber_l_min(w_ix2)/= 0 .and. j>=CTrans%limber_l_min(w_ix2)) cycle
-=======
-                                do w_ix2=1,3 + num_redshiftwindows
-                                    if (w_ix2>= 3.and. w_ix>=3) then
-                                        !Skip if the auto or cross-correlation is included in direct Limber result
-                                        !Otherwise we need to include the sources e.g. to get counts-Temperature correct
-                                        if (CTrans%limber_l_min(w_ix2)/= 0 .and. j>=CTrans%limber_l_min(w_ix2) &
-                                        .and. CTrans%limber_l_min(w_ix)/= 0 .and. j>=CTrans%limber_l_min(w_ix)) cycle
->>>>>>> 97b057df
                                     end if
                                     Delta2=  CTrans%Delta_p_l_k(w_ix2,j,q_ix)
                                     if (w_ix2 == 2.or. w_ix2<=nscatter*2+1 .and. w_ix2>3 .and. mod(w_ix2-3,2)==0 ) Delta2=Delta2*ctnorm
@@ -2376,7 +2348,6 @@
         !$OMP PARAllEl DO DEFAUlT(SHARED),SCHEDUlE(STATIC,4) &
         !$OMP & PRIVATE(j,q_ix,measure,apowert,ctnorm,dbletmp)
         do j=1,CTrans%ls%l0
-
         do q_ix = 1, CTrans%q%npoints
             if (.not.(CP%closed.and. nint(CTrans%q%points(q_ix)*CP%r)<=CTrans%ls%l(j))) then
                 !cut off at nu = l+1
@@ -2391,7 +2362,6 @@
 
                 do f1=1,num_cmb_freq
                     do f2=1,num_cmb_freq
-
                     iCl_tensor_array(j,CT_Temp:CT_B,in,f1,f2) = iCl_tensor_array(j,CT_Temp:CT_B,in,f1,f2) + &
                     apowert*CTrans%Delta_p_l_k(CT_Temp+(f1)*3:CT_B+(f1)*3,j,q_ix)*CTrans%Delta_p_l_k(CT_Temp+(f2)*3:CT_B+(f2)*3,j,q_ix)*measure
 
@@ -2402,7 +2372,6 @@
             end if
         end do
 
-<<<<<<< HEAD
         ctnorm=(CTrans%ls%l(j)*CTrans%ls%l(j)-1)*real((CTrans%ls%l(j)+2)*CTrans%ls%l(j),dl)
         dbletmp=(CTrans%ls%l(j)*(CTrans%ls%l(j)+1))/OutputDenominator*pi/4
         iCl_tensor(j, CT_Temp, in) = iCl_tensor(j, CT_Temp, in)*dbletmp*ctnorm
@@ -2412,14 +2381,6 @@
         iCl_tensor(j, CT_Cross, in)  = iCl_tensor(j, CT_Cross, in)*dbletmp*sqrt(ctnorm)
         iCl_tensor_array(j, CT_E:CT_B, in,:,:) = iCl_tensor_array(j, CT_E:CT_B, in,:,:)*dbletmp
         iCl_tensor_array(j, CT_Cross, in,:,:)  = iCl_tensor_array(j, CT_Cross, in,:,:)*dbletmp*sqrt(ctnorm)
-=======
-            ctnorm=(CTrans%ls%l(j)*CTrans%ls%l(j)-1)*real((CTrans%ls%l(j)+2)*CTrans%ls%l(j),dl)
-            dbletmp=(CTrans%ls%l(j)*(CTrans%ls%l(j)+1))/OutputDenominator*pi/4
-            iCl_tensor(j, CT_Temp, in) = iCl_tensor(j, CT_Temp, in)*dbletmp*ctnorm
-            if (CTrans%ls%l(j)==1) dbletmp=0
-            iCl_tensor(j, CT_E:CT_B, in) = iCl_tensor(j, CT_E:CT_B, in)*dbletmp
-            iCl_tensor(j, CT_Cross, in)  = iCl_tensor(j, CT_Cross, in)*dbletmp*sqrt(ctnorm)
->>>>>>> 97b057df
         end do
     end do
 
@@ -2477,21 +2438,14 @@
     implicit none
     Type(ClTransferData) :: CTransS, CTransT, CTransV
     integer in,i,j
-<<<<<<< HEAD
-    integer, parameter :: ind(2,2)=[[1,3],[3,2]]
+    integer, dimension(2,2), parameter :: ind = reshape( (/ 1,3,3,2 /), shape(ind))
+
     integer f1,f2
 
+
     !Note using log interpolation is worse
 
-    !$OMP PARALLEL DO DEFAULT(SHARED), PRIVATE(i,in,j), SHARED(CTransS,CTransT),IF(CP%InitPower%nn > 1)
-=======
-    integer, dimension(2,2), parameter :: ind = reshape( (/ 1,3,3,2 /), shape(ind))
-    !use verbose form above for gfortran consistency  [[1,3],[3,2]]
-
-    !Note using log interpolation is worse
-
     !$OMP PARALLEL DO DEFAULT(SHARED), PRIVATE(i,j,in), SHARED(CTransS,CTransT),IF(CP%InitPower%nn > 1)
->>>>>>> 97b057df
     do in=1,CP%InitPower%nn
         if (CP%WantScalars) then
             do i = C_Temp, C_last
@@ -2508,7 +2462,6 @@
                             if (i<=3+num_cmb_freq*2 .and. j<=3+num_cmb_freq*2 .and. i>3 .and. j>3 .and. (i<=5 .and. j<=5 .or. .not. rayleigh_diff)) then
                                 call InterpolateClArrTemplated(CTransS%ls,iCl_array(1,i,j,in),Cl_scalar_array(lmin, in, i,j), &
                                 CTransS%ls%l0,ind(1+mod(i-4,2),1+mod(j-4,2)))
-
                             else
                                 call InterpolateClArr(CTransS%ls,iCl_array(1,i,j,in), &
                                 Cl_scalar_array(lmin, in, i,j),CTransS%ls%l0)
@@ -2538,7 +2491,6 @@
                     end do
                 end do
             end do
-
         end if
     end do
     !$OMP END PARALLEL DO
