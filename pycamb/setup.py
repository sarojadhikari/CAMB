--- conflicted
+++ resolved
@@ -78,7 +78,6 @@
     raise RuntimeError("Unable to find version string.")
 
 
-<<<<<<< HEAD
 def get_forutils():
     fpath = os.getenv('FORUTILSPATH')
     if not fpath:
@@ -100,11 +99,9 @@
     return fpath
 
 
-class SharedLibrary(build):
-=======
 class SharedLibrary(build, object):
     cluster = False
->>>>>>> 6a0b4511
+
     def run(self):
         CAMBDIR = os.path.join(file_dir, '..')
         if not os.path.exists(os.path.join(CAMBDIR, 'lensing.f90')):
